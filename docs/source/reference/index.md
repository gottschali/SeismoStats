--- conflicted
+++ resolved
@@ -5,9 +5,6 @@
 
 catalog
 config
-<<<<<<< HEAD
 plots
-=======
 analysis
->>>>>>> 325ef2f5
 ```