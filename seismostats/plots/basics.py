--- conflicted
+++ resolved
@@ -29,18 +29,11 @@
     b_value: float | None = None,
     mc: float | None = None,
     delta_m: float = 0,
-<<<<<<< HEAD
     color: str | list = None,
     size: int = None,
     grid: bool = False,
     bin_position: str = "center",
     legend: bool | str | list = True,
-=======
-    color: str | list = "blue",
-    size: int = 3,
-    grid: bool = False,
-    bin_position: str = "center",
->>>>>>> a4532ae6
 ) -> plt.Axes:
     """Plots cumulative frequency magnitude distribution, optionally with a
     corresponding theoretical Gutenberg-Richter (GR) distribution (using the
@@ -97,7 +90,7 @@
         if type(color) is not list:
             color = [color, color]
 
-<<<<<<< HEAD
+
         ax.scatter(
             bins,
             c_counts,
@@ -116,12 +109,7 @@
             marker="s",
             label=labels[0],
         )
-=======
-        ax.plot(x, y, color=color[1])
-        ax.scatter(bins, c_counts, s=size, color=color[0], marker="s")
-    else:
-        ax.scatter(bins, c_counts, s=size, color=color, marker="s")
->>>>>>> a4532ae6
+
 
     ax.set_yscale("log")
     ax.set_xlabel("Magnitude")
@@ -130,12 +118,11 @@
     if grid is True:
         ax.grid(True)
         ax.grid(which="minor", alpha=0.3)
-<<<<<<< HEAD
+
 
     if legend is not False:
         ax.legend()
-=======
->>>>>>> a4532ae6
+
 
     return ax
 
@@ -144,18 +131,11 @@
     mags: np.ndarray,
     ax: plt.Axes | None = None,
     delta_m: float = 0.1,
-<<<<<<< HEAD
     color: str = None,
     size: int = None,
     grid: bool = False,
     bin_position: str = "center",
     legend: bool | str | list = True,
-=======
-    color: str = "blue",
-    size: int = 5,
-    grid: bool = False,
-    bin_position: str = "center",
->>>>>>> a4532ae6
 ) -> plt.Axes:
     """Plots frequency magnitude distribution. Unlike plot_fmd,
     plots values for all bins and requires binning.
@@ -186,7 +166,6 @@
     if ax is None:
         ax = plt.subplots()[1]
 
-<<<<<<< HEAD
     if type(legend) is list:
         labels = legend
     elif type(legend) is str:
@@ -195,9 +174,6 @@
         labels = ["non cumulative"]
 
     ax.scatter(bins, counts, s=size, color=color, marker="^", label=labels[0])
-=======
-    ax.scatter(bins, counts, s=size, color=color, marker="^")
->>>>>>> a4532ae6
     ax.set_yscale("log")
     ax.set_xlabel("Magnitude")
     ax.set_ylabel("N")
@@ -205,12 +181,10 @@
     if grid is True:
         ax.grid(True)
         ax.grid(which="minor", alpha=0.3)
-<<<<<<< HEAD
 
     if legend is not False:
         ax.legend()
-=======
->>>>>>> a4532ae6
+
 
     return ax
 
