"""This module contains functions for the estimation of beta and the b-value.
"""

import warnings

import numpy as np
import pandas as pd
from scipy.optimize import minimize


def beta_to_b_value(beta: float) -> float:
    """converts the beta value to the b-value  of the Gutenberg-Richter law

    Args:
        beta: beta value

    Returns:
        b_value: corresponding b-value
    """
    return beta / np.log(10)


def b_value_to_beta(b_value: float) -> float:
    """converts the b-value to the beta value of the exponential distribution

    Args:
        b_value: b-value

    Returns:
        beta: corresponding beta value
    """
    return b_value * np.log(10)


def estimate_b(
    magnitudes: np.ndarray,
    mc: float,
    delta_m: float = 0,
    weights: list | None = None,
    b_parameter: str = "b_value",
    return_std: bool = False,
    method="tinti",
    return_n: bool = False,
) -> float | tuple[float, float] | tuple[float, float, float]:
    """Return the maximum likelihood estimator for the Gutenberg-Richter
    b-value or beta, given an array of magnitudes
    and a completeness magnitude.
    Estimation method depends on the input parameter ``method``.

    Args:
        magnitudes: vector of magnitudes, unsorted, already cutoff (no
                magnitudes below mc present)
        mc:         completeness magnitude
        delta_m:    discretization of magnitudes. default is no discretization
        weights:    weights of each magnitude can be specified here
        b_parameter:either 'b-value', then the corresponding value  of the
                Gutenberg-Richter law is returned, otherwise 'beta'
                from the exponential distribution [p(M) = exp(-beta*(M-mc))]
        return_std: if True the standard deviation of beta/b-value (see
                above) is returned
        method:     method to use for estimation of beta/b-value. Options
                are:
<<<<<<< HEAD
                    - 'tinti', this is the is the classic estimator and default
                    method
                    - 'positive' (this is b-positive, which applies the 'tinti'
                    method to the positive differences. To achieve the effect
                    of reduced STAI, the magnitudes must be ordered in time)
        return_n:   if True the number of events used for the estimation is
                returned. This is only relevant for the 'positive' method
=======

                - 'tinti', 'utsu' (these are the classic estimators, see
                  :func:`seismostats.analysis.estimate_b_tinti`,
                  :func:`seismostats.analysis.estimate_b_utsu`. 'tinti'
                  is the recommended one, as it is more accurate. It is also
                  the default method.)
                - 'positive' (this is b-positive, which applies the 'tinti'
                  method to the positive differences, see
                  :func:`seismostats.analysis.estimate_b_positive`.
                  To achieve the effect
                  of reduced STAI, the magnitudes must be ordered in time.)
                - 'laplace' (this is using the distribution of all
                  differences, see
                  :func:`seismostats.analysis.estimate_b_laplace`.
                  Caution: it can take long time to compute.)

        return_n:   If True, the number of events used for the estimation is
                returned. This is only relevant for the 'positive' method.
>>>>>>> b18fcfa6

    Returns:
        b:      maximum likelihood beta or b-value, depending on value of
            input variable 'b_parameter'. Note that the difference
            is just a factor [b_value = beta * log10(e)]
        std:    Shi and Bolt estimate of the beta/b-value estimate error
        n:      number of events used for the estimation
    """

    # test that the magnitudes are binned correctly
    mags_unique = np.unique(magnitudes)
    assert (
        max((mags_unique / delta_m) - np.round(mags_unique / delta_m)) < 1e-4
    ), "magnitudes are not binned correctly"
    # test that smallest magnitude is not below mc
    assert (
        np.min(magnitudes) >= mc
    ), "magnitudes below mc are present in the data"
    # test if lowest magnitude is much larger than mc
    if np.min(magnitudes) - mc > delta_m / 2:
        warnings.warn(
            "no magnitudes in the lowest magnitude bin are present."
            "check if mc is chosen correctly"
        )

    if method == "tinti":
        return estimate_b_tinti(
            magnitudes,
            mc=mc,
            delta_m=delta_m,
            weights=weights,
            b_parameter=b_parameter,
            return_std=return_std,
        )

    elif method == "positive":
        return estimate_b_positive(
            magnitudes,
            delta_m=delta_m,
            b_parameter=b_parameter,
            return_std=return_std,
            return_n=return_n,
        )

    else:
        raise ValueError("method must be either 'tinti' or 'positive'")


def estimate_b_tinti(
    magnitudes: np.ndarray,
    mc: float,
    delta_m: float = 0,
    weights: list | None = None,
    b_parameter: str = "b_value",
    return_std: bool = False,
) -> float | tuple[float, float]:
    """Return the maximum likelihood b-value or beta for
    an array of magnitudes and a completeness magnitude mc.
    If the magnitudes are discretized, the discretization must be given in
    ``delta_m``, so that the maximum likelihood estimator can be calculated
    correctly.


    Source:
        - Aki 1965 (Bull. Earthquake research institute, vol 43, pp 237-239)
        - Tinti and Mulargia 1987 (Bulletin of the Seismological Society of
          America, 77(6), 2125-2134.)

    Args:
        magnitudes: vector of magnitudes, unsorted, already cutoff (no
                    magnitudes below mc present)
        mc:         completeness magnitude
        delta_m:    discretization of magnitudes. default is no discretization
        weights:    weights of each magnitude can be specified here
        b_parameter:either 'b-value', then the corresponding value  of the
                Gutenberg-Richter law is returned, otherwise 'beta' from the
                exponential distribution [p(M) = exp(-beta*(M-mc))]
        return_std: if True the standard deviation of beta/b-value (see above)
                is returned

    Returns:
        b:      maximum likelihood beta or b-value, depending on value of
                input variable 'b_parameter'. Note that the difference
                is just a factor [b_value = beta * log10(e)]
        std:    Shi and Bolt estimate of the beta/b-value estimate
    """

    if delta_m > 0:
        p = 1 + delta_m / np.average(magnitudes - mc, weights=weights)
        beta = 1 / delta_m * np.log(p)
    else:
        beta = 1 / np.average(magnitudes - mc, weights=weights)

    if b_parameter == "b_value":
        b = beta_to_b_value(beta)
    elif b_parameter == "beta":
        b = beta
    else:
        raise ValueError(
            "please choose either 'b_value' or 'beta' as b_parameter"
        )

    std = shi_bolt_confidence(magnitudes, b=b, b_parameter=b_parameter)

    if return_std is True:
        return b, std
    else:
        return b


def estimate_b_utsu(
    magnitudes: np.ndarray,
    mc: float,
    delta_m: float = 0,
    b_parameter: str = "b_value",
    return_std: bool = False,
) -> float | tuple[float, float]:
    """Return the maximum likelihood b-value or beta.

    Source:
        Utsu 1965 (Geophysical bulletin of the Hokkaido University, vol 13, pp
        99-103)

    Args:
        magnitudes: vector of magnitudes, unsorted, already cutoff (no
                    magnitudes below mc present)
        mc:         completeness magnitude
        delta_m:    discretization of magnitudes. default is no discretization
        b_parameter:either 'b-value', then the corresponding value  of the
                Gutenberg-Richter law is returned, otherwise 'beta' from the
                exponential distribution [p(M) = exp(-beta*(M-mc))]
        return_std:  if True the standard deviation of beta/b-value (see above)
                is returned

    Returns:
        b:      maximum likelihood beta or b-value, depending on value of
                input variable 'b_parameter'. Note that the difference
                is just a factor [b_value = beta * log10(e)]
        std:    Shi and Bolt estimate of the beta/b-value estimate
    """
    beta = 1 / np.mean(magnitudes - mc + delta_m / 2)

    if b_parameter == "b_value":
        b = beta_to_b_value(beta)
    elif b_parameter == "beta":
        b = beta
    else:
        raise ValueError(
            "please choose either 'b_value' or 'beta' as b_parameter"
        )

    std = shi_bolt_confidence(magnitudes, b=b, b_parameter=b_parameter)

    if return_std is True:
        return b, std
    else:
        return b


def differences(magnitudes: np.ndarray) -> np.ndarray:
    """returns all the differences between the magnitudes, only counting each
    difference once

    Args:
        magnitudes: vector of magnitudes differences, sorted in time (first
                    entry is the earliest earthquake)

    Returns: array of all differences of the elements of the input
    """
    mag_diffs = np.array([])
    for ii in range(1, len(magnitudes)):
        loop_mag1 = magnitudes[ii:]
        loop_mag2 = magnitudes[:-ii]
        mag_diffs = np.append(mag_diffs, loop_mag1 - loop_mag2)
    return mag_diffs


def estimate_b_positive(
    magnitudes: np.ndarray,
    delta_m: float = 0,
    b_parameter: str = "b_value",
    return_std: bool = False,
    return_n: bool = False,
) -> float | tuple[float, float] | tuple[float, float, float]:
    """Return the b-value estimate calculated using the
    positive differences between consecutive magnitudes.

    Source:
        Van der Elst 2021 (J Geophysical Research: Solid Earth, Vol 126, Issue
        2)

    Args:
        magnitudes: array of magnitudes, sorted in time (first
                    entry is the earliest earthquake).
                    To achieve the effect
                    of reduced STAI, the magnitudes must be ordered in time.
        delta_m:    discretization of magnitudes. default is no discretization.
        b_parameter:either 'b-value', then the corresponding value  of the
                Gutenberg-Richter law is returned, otherwise 'beta' from the
                exponential distribution [p(M) = exp(-beta*(M-mc))].
        return_std: if True the standard deviation of beta/b-value (see above)
                is returned.
        return_n:   if True the number of events used for the estimation is
                returned.

    Returns:
        b:      maximum likelihood beta or b-value, depending on value of
                input variable 'b_parameter'. Note that the difference is just a
                factor [b_value = beta * log10(e)]
        std:    Shi and Bolt estimate of the beta/b-value estimate
        n:      number of events used for the estimation
    """

    mag_diffs = np.diff(magnitudes)
    # only take the values where the next earthquake is larger
    mag_diffs = abs(mag_diffs[mag_diffs > 0])

    out = estimate_b_tinti(
        mag_diffs,
        mc=delta_m,
        delta_m=delta_m,
        b_parameter=b_parameter,
        return_std=return_std,
    )

    if return_n:
        if type(out) is tuple:
            return out + tuple([len(mag_diffs)])
        else:
            return out, len(mag_diffs)
    else:
        return out


def estimate_b_laplace(
    magnitudes: np.ndarray,
    delta_m: float = 0,
    b_parameter: str = "b_value",
    return_std: bool = False,
    return_n: bool = False,
) -> float | tuple[float, float]:
    """Return the b-value estimate calculated using
    all the  differences between magnitudes.
    (This has a little less variance than the
    :func:`seismostats.analysis.estimate_b_positive`
    method.)

    Source:
        Van der Elst 2021 (J Geophysical Research: Solid Earth, Vol 126, Issue
        2)

    Args:
        magnitudes: vector of magnitudes differences, sorted in time (first
                    entry is the earliest earthquake)
        delta_m:    discretization of magnitudes. default is no discretization
        b_parameter:either 'b-value', then the corresponding value  of the
                Gutenberg-Richter law is returned, otherwise 'beta' from the
                exponential distribution [p(M) = exp(-beta*(M-mc))]
        return_std: if True the standard deviation of beta/b-value (see above)
                is returned

    Returns:
        b:      maximum likelihood beta or b-value, depending on value of
                input variable 'b_parameter'. Note that the difference is just a
                factor [b_value = beta * log10(e)]
        std:    Shi and Bolt estimate of the beta/b-value estimate
    """
    mag_diffs = differences(magnitudes)
    mag_diffs = abs(mag_diffs)
    mag_diffs = mag_diffs[mag_diffs > 0]

    return estimate_b_tinti(
        mag_diffs,
        mc=delta_m,
        delta_m=delta_m,
        b_parameter=b_parameter,
        return_std=return_std,
    )


def estimate_b_weichert(
    magnitudes: np.ndarray,
    dates: list[np.datetime64],
    completeness_table: np.ndarray,
    mag_max: int | float,
    last_year: int | float | None = None,
    delta_m: float = 0.1,
    b_parameter: str = "b_value",
) -> tuple[float, float, float, float, float]:
    """Return the b-value estimate calculated using the
    Weichert (1980) algorithm, for the case of unequal
    completeness periods for different magnitude values.

    Source:
        Weichert (1980), Estimation of the earthquake recurrence parameters
        for unequal observation periods for different magnitudes,
        Bulletin of the Seismological Society of America,
        Vol 70, No. 4, pp. 1337-1346

    Args:
        magnitudes: vector of earthquake magnitudes
        dates: list of datetime objects of occurrence of each earthquake
        completeness_table: Nx2 array, where the first column
            contains the leftmost edge of magnitude bins and
            the second column the associated year of completeness, i.e.
            the year after which all earthquakes larger than the value in
            the first column are considered detected. An example is given
            below:

            np.array([[ 3.95, 1980],
                      [ 4.95, 1920],
                      [ 5.95, 1810],
                      [ 6.95, 1520]])

        mag_max: maximum possible magnitude
        last_year: last year of observation (the default is None, in which case
              it is set to the latest year in years).
        delta_m: magnitude resolution, the default is 0.1.
        b_parameter:either 'b-value', then the corresponding value of the
                    Gutenberg-Richter law is returned, otherwise 'beta'
                    from the exponential distribution [p(M) = exp(-beta*(M-mc))]

    Returns:
        b_parameter: maximum likelihood point estimate of 'b-value' or 'beta'
        std_b_parameter: standard error of b_parameter
        rate_at_lmc: maximum likelihood point estimate of earthquake rate
                     at the lower magnitude of completeness
        std_rate_at_lmc: standard error of rate_at_lmc
        a_val: maximum likelihood point estimate of a-value
               ( =log10(rate at mag=0) ) of Gutenberg-Richter
               magnitude frequency distribution
    """
    assert len(magnitudes) == len(
        dates
    ), "the magnitudes and years arrays have different lengths"
    assert completeness_table.shape[1] == 2
    assert np.all(
        np.ediff1d(completeness_table[:, 0]) >= 0
    ), "magnitudes in completeness table not in ascending order"
    assert [
        i - delta_m
        in np.arange(completeness_table[0, 0], mag_max + 0.001, delta_m)
        for i in np.unique(magnitudes)
    ], "magnitude bins not aligned with completeness edges"
    if not np.all(magnitudes >= completeness_table[:, 0].min()):
        warnings.warn(
            "magnitudes below %.2f are not covered by the "
            "completeness table and are discarded" % completeness_table[0, 0]
        )
    assert delta_m > 0, "delta_m cannot be zero"
    assert (
        b_parameter == "b_value" or b_parameter == "beta"
    ), "please choose either 'b_value' or 'beta' as b_parameter"

    # convert datetime to integer calendar year
    years = np.array(dates).astype("datetime64[Y]").astype(int) + 1970

    # get last year of catalogue if last_year not defined
    last_year = last_year if last_year else np.max(years)

    # Get the magnitudes and completeness years as separate arrays
    completeness_table_magnitudes = completeness_table[:, 0]
    completeness_table_years = completeness_table[:, 1]

    # Obtain the completeness start year for each value in magnitudes
    insertion_indices = np.searchsorted(
        completeness_table_magnitudes, magnitudes
    )
    completeness_starts = np.array(
        [
            (
                completeness_table_years[idx - 1]
                if idx not in [0, len(completeness_table_years)]
                else {
                    0: -1,
                    len(completeness_table_years): completeness_table_years[
                        -1
                    ],
                }[idx]
            )
            for i, idx in enumerate(insertion_indices)
        ]
    )

    # filter out events outside completeness window and
    # get number of "complete" events in each magnitude bin
    # and associated year of completeness
    idxcomp = (completeness_starts > 0) & (years - completeness_starts >= 0)
    complete_events = (
        pd.DataFrame.groupby(
            pd.DataFrame(
                data={
                    "mag_left_edge": np.array(
                        [
                            i.left
                            for i in pd.cut(
                                magnitudes[idxcomp],
                                bins=np.arange(
                                    completeness_table_magnitudes[0],
                                    mag_max + 0.01,
                                    delta_m,
                                ),
                                right=False,
                            )
                        ]
                    ),
                    "completeness_start": completeness_starts[idxcomp],
                }
            ),
            by=["mag_left_edge", "completeness_start"],
        )
        .size()
        .to_frame("num")
        .reset_index()
    )
    assert np.all(
        complete_events.completeness_start > 0
    )  # should be the case by design

    # minimization
    beta = np.log(10)  # initialization of beta
    solution = minimize(
        _weichert_objective_function,
        beta,
        args=(last_year, complete_events, delta_m),
        method="Nelder-Mead",
        options={"maxiter": 5000, "disp": True},
        tol=1e5 * np.finfo(float).eps,
    )
    beta = solution.x[0]

    # compute rate at lower magnitude of completeness bin
    weichert_multiplier = np.sum(
        np.exp(-beta * (complete_events.mag_left_edge + delta_m * 0.5))
    ) / np.sum(
        (last_year - complete_events.completeness_start.values)
        * np.exp(-beta * (complete_events.mag_left_edge + delta_m * 0.5))
    )
    rate_at_lmc = complete_events.num.sum() * weichert_multiplier

    # compute a-value ( a_val = log10(rate at M=0) )
    a_val = (
        np.log10(rate_at_lmc)
        + (beta / np.log(10)) * complete_events.mag_left_edge.values[0]
    )

    # compute uncertainty in b-parameter according to Weichert (1980)
    nominator = (
        np.sum(
            (last_year - complete_events.completeness_start.values)
            * np.exp(-beta * (complete_events.mag_left_edge + delta_m * 0.5))
        )
        ** 2
    )
    denominator_term1 = (
        np.sum(
            (last_year - complete_events.completeness_start.values)
            * (complete_events.mag_left_edge + delta_m * 0.5)
            * np.exp(-beta * (complete_events.mag_left_edge + delta_m * 0.5))
        )
        ** 2
    )
    denominator_term2 = np.sqrt(nominator) * np.sum(
        (last_year - complete_events.completeness_start.values)
        * ((complete_events.mag_left_edge + delta_m * 0.5) ** 2)
        * np.exp(-beta * (complete_events.mag_left_edge + delta_m * 0.5))
    )
    var_beta = (
        -(1 / complete_events.num.sum())
        * nominator
        / (denominator_term1 - denominator_term2)
    )
    std_b = np.sqrt(var_beta)
    if b_parameter == "b_value":
        b = beta_to_b_value(beta)
        std_b = beta_to_b_value(std_b)

    # compute uncertainty in rate at lower magnitude of completeness
    std_rate_at_lmc = rate_at_lmc / np.sqrt(complete_events.num.sum())

    return b, std_b, rate_at_lmc, std_rate_at_lmc, a_val


def _weichert_objective_function(
    beta: float,
    last_year: float | int,
    complete_events: pd.DataFrame,
    delta_m: float,
) -> float:
    """
    function to be minimized for estimation of GR parameters as per
    Weichert (1980). Used internally within estimate_b_weichert function.
    """
    magbins = complete_events.mag_left_edge + delta_m * 0.5
    nom = np.sum(
        (last_year - complete_events.completeness_start.values)
        * magbins
        * np.exp(-beta * magbins)
    )
    denom = np.sum(
        (last_year - complete_events.completeness_start.values)
        * np.exp(-beta * magbins)
    )
    left = nom / denom
    right = (
        np.sum(complete_events.num.values * magbins)
        / complete_events.num.sum()
    )
    return np.abs(left - right)


<<<<<<< HEAD
def estimate_b_kijko_smit_2012(
=======
def estimate_b_kijko_smit(
>>>>>>> b18fcfa6
    magnitudes: np.ndarray,
    dates: list[np.datetime64],
    completeness_table: np.ndarray,
    last_year: int | float | None = None,
    delta_m: float = 0.1,
    b_parameter: str = "b_value",
) -> tuple[float, float, float, float]:
<<<<<<< HEAD
    """applies the Kijko and Smit (2012) algorithm for estimation of the
    Gutenberg-Richter magnitude-frequency distribution parameters in
    the case of unequal completeness periods for different magnitude
    values.
=======
    """Return the b-value estimate calculated using the
    Kijko and Smit (2012) algorithm for the case of unequal
    completeness periods for different magnitude values.
>>>>>>> b18fcfa6

    Source:
        Kijko, A. and Smit, A., 2012. Extension of the Aki‐Utsu b‐value
        estimator for incomplete catalogs. Bulletin of the Seismological
        Society of America, 102(3), pp.1283-1287.


    Args:
        magnitudes: vector of earthquake magnitudes
        dates: list of datetime objects of occurrence of each earthquake
        completeness_table: Nx2 array, where the first column
            contains the leftmost edge of magnitude bins and
            the second column the associated year of completeness, i.e.
            the year after which all earthquakes larger than the value in
            the first column are considered detected. An example is given
            below:

            >>> np.array([[ 3.95, 1980],
            ...           [ 4.95, 1920],
            ...           [ 5.95, 1810],
            ...           [ 6.95, 1520]])

        last_year: last year of observation (the default is None, in which case
              it is set to the latest year in years).
        delta_m: magnitude resolution, the default is 0.1.
        b_parameter:either 'b-value', then the corresponding value of the
                    Gutenberg-Richter law is returned, otherwise 'beta'
                    from the exponential distribution [p(M) = exp(-beta*(M-mc))]

    Returns:
        b_parameter: maximum likelihood point estimate of 'b-value' or 'beta'
        std_b_parameter: standard error of b_parameter
        rate_at_lmc: maximum likelihood point estimate of earthquake rate
                     at the lower magnitude of completeness
        a_val: maximum likelihood point estimate of a-value
               ( =log10(rate at mag=0) ) of Gutenberg-Richter
               magnitude frequency distribution
    """

    assert len(magnitudes) == len(
        dates
    ), "the magnitudes and years arrays have different lengths"
    assert completeness_table.shape[1] == 2
    assert np.all(
        np.ediff1d(completeness_table[:, 0]) >= 0
    ), "magnitudes in completeness table not in ascending order"
    assert [
        i - delta_m
        in np.arange(
            completeness_table[0, 0],
            np.max(magnitudes) + delta_m + 0.001,
            delta_m,
        )
        for i in np.unique(magnitudes)
    ], "magnitude bins not aligned with completeness edges"
    if not np.all(magnitudes >= completeness_table[:, 0].min()):
        warnings.warn(
            "magnitudes below %.2f are not covered by the "
            "completeness table and are discarded" % completeness_table[0, 0]
        )
    assert delta_m > 0, "delta_m cannot be zero"
    assert (
        b_parameter == "b_value" or b_parameter == "beta"
    ), "please choose either 'b_value' or 'beta' as b_parameter"
<<<<<<< HEAD
=======
    factor = 1 / np.log(10) if b_parameter == "b_value" else 1
>>>>>>> b18fcfa6

    # convert datetime to integer calendar year
    years = np.array(dates).astype("datetime64[Y]").astype(int) + 1970

    # get last year of catalogue if last_year not defined
    last_year = last_year if last_year else np.max(years)

    # Get the magnitudes and completeness years as separate arrays
    completeness_magnitudes = completeness_table[:, 0]
    completeness_years = completeness_table[:, 1]

    # Obtain the completeness magnitudes for each value in years
    insertion_indices = np.searchsorted(-completeness_years, -years)

    # get complete sub-catalogues and number of complete events in each of them
    sub_catalogues = []
    ncomplete = 0
    for idx in range(len(completeness_magnitudes)):
        sub_catalogues.append(
            magnitudes[
                (insertion_indices == idx)
                & (magnitudes > completeness_magnitudes[idx])
            ]
        )
        ncomplete += len(sub_catalogues[-1])

    # Equation (7) from Kijko, Smit (2012)
    estimator_terms = []
    for ii, subcat_magnitudes in enumerate(sub_catalogues):
        # get sub-catalogue beta-value as per Aki-Utsu
        sub_beta = 1 / (
            np.average(subcat_magnitudes) - completeness_magnitudes[ii]
        )
        estimator_terms.append((len(subcat_magnitudes) / ncomplete) / sub_beta)
    beta = 1 / np.sum(estimator_terms)

    # standard deviation of b/beta (Equation 8)
    std_b = beta / np.sqrt(ncomplete)

    if b_parameter == "b_value":
        b = beta_to_b_value(beta)
        std_b = beta_to_b_value(std_b)

    # get rate assuming Poisson process (Equation 10)
    denominator_rate = 0
    for idx in range(len(completeness_magnitudes)):
        denominator_rate += (last_year - completeness_years[idx]) * np.exp(
            (-beta)
            * (completeness_magnitudes[idx] - completeness_magnitudes[0])
        )

    rate_at_lmc = ncomplete / denominator_rate
    a_val = np.log10(rate_at_lmc) + (beta / np.log(10)) * (
        completeness_magnitudes[0] + delta_m * 0.5
    )

    return b, std_b, rate_at_lmc, a_val


def shi_bolt_confidence(
    magnitudes: np.ndarray,
    b: float | None = None,
    b_parameter: str = "b_value",
) -> float:
    """Return the Shi and Bolt (1982) confidence limit of the b-value or
    beta.

    Source:
        Shi and Bolt, BSSA, Vol. 72, No. 5, pp. 1677-1687, October 1982

    Args:
        magnitudes: numpy array of magnitudes
        b:          known or estimated b-value/beta of the magnitudes
        b_parameter:either either 'b_value' or 'beta'

    Returns:
        std_b:  confidence limit of the b-value/beta value (depending on input)
    """
    # standard deviation in Shi and Bolt is calculated with 1/(N*(N-1)), which
    # is by a factor of sqrt(N) different to the std(x, ddof=1) estimator
    assert (
        b_parameter == "b_value" or b_parameter == "beta"
    ), "please choose either 'b_value' or 'beta' as b_parameter"

    std_b = (
        np.log(10) * b**2 * np.std(magnitudes) / np.sqrt(len(magnitudes) - 1)
    )
    if b_parameter == "beta":
        std_b = (std_b) / np.log(10)

    return std_b<|MERGE_RESOLUTION|>--- conflicted
+++ resolved
@@ -60,34 +60,15 @@
                 above) is returned
         method:     method to use for estimation of beta/b-value. Options
                 are:
-<<<<<<< HEAD
-                    - 'tinti', this is the is the classic estimator and default
-                    method
+                    - 'tinti',default, this is the is the classic estimator,
+                    see :func:`seismostats.analysis.estimate_b_tinti`
                     - 'positive' (this is b-positive, which applies the 'tinti'
-                    method to the positive differences. To achieve the effect
-                    of reduced STAI, the magnitudes must be ordered in time)
+                    method to the positive differences, see
+                    :func:`seismostats.analysis.estimate_b_positive`.
+                    To achieve the effect of reduced STAI, the magnitudes must
+                    be ordered in time)
         return_n:   if True the number of events used for the estimation is
                 returned. This is only relevant for the 'positive' method
-=======
-
-                - 'tinti', 'utsu' (these are the classic estimators, see
-                  :func:`seismostats.analysis.estimate_b_tinti`,
-                  :func:`seismostats.analysis.estimate_b_utsu`. 'tinti'
-                  is the recommended one, as it is more accurate. It is also
-                  the default method.)
-                - 'positive' (this is b-positive, which applies the 'tinti'
-                  method to the positive differences, see
-                  :func:`seismostats.analysis.estimate_b_positive`.
-                  To achieve the effect
-                  of reduced STAI, the magnitudes must be ordered in time.)
-                - 'laplace' (this is using the distribution of all
-                  differences, see
-                  :func:`seismostats.analysis.estimate_b_laplace`.
-                  Caution: it can take long time to compute.)
-
-        return_n:   If True, the number of events used for the estimation is
-                returned. This is only relevant for the 'positive' method.
->>>>>>> b18fcfa6
 
     Returns:
         b:      maximum likelihood beta or b-value, depending on value of
@@ -599,11 +580,7 @@
     return np.abs(left - right)
 
 
-<<<<<<< HEAD
-def estimate_b_kijko_smit_2012(
-=======
 def estimate_b_kijko_smit(
->>>>>>> b18fcfa6
     magnitudes: np.ndarray,
     dates: list[np.datetime64],
     completeness_table: np.ndarray,
@@ -611,19 +588,12 @@
     delta_m: float = 0.1,
     b_parameter: str = "b_value",
 ) -> tuple[float, float, float, float]:
-<<<<<<< HEAD
-    """applies the Kijko and Smit (2012) algorithm for estimation of the
-    Gutenberg-Richter magnitude-frequency distribution parameters in
-    the case of unequal completeness periods for different magnitude
-    values.
-=======
-    """Return the b-value estimate calculated using the
-    Kijko and Smit (2012) algorithm for the case of unequal
-    completeness periods for different magnitude values.
->>>>>>> b18fcfa6
+    """Return the b-value estimate calculated using the Kijko and Smit (2012)
+    algorithm for the case of unequal completeness periods for different
+    magnitude values.
 
     Source:
-        Kijko, A. and Smit, A., 2012. Extension of the Aki‐Utsu b‐value
+        Kijko, A. and Smit, A., 2012. Extension of the Aki-Utsu b-value
         estimator for incomplete catalogs. Bulletin of the Seismological
         Society of America, 102(3), pp.1283-1287.
 
@@ -685,10 +655,6 @@
     assert (
         b_parameter == "b_value" or b_parameter == "beta"
     ), "please choose either 'b_value' or 'beta' as b_parameter"
-<<<<<<< HEAD
-=======
-    factor = 1 / np.log(10) if b_parameter == "b_value" else 1
->>>>>>> b18fcfa6
 
     # convert datetime to integer calendar year
     years = np.array(dates).astype("datetime64[Y]").astype(int) + 1970
