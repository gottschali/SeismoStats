from __future__ import annotations

import logging
import os
import uuid
import copy
from datetime import datetime
from collections import defaultdict
from typing import Any
from math import log10

import numpy as np
import pandas as pd
<<<<<<< HEAD
from shapely import Polygon
try:
    from openquake.hmtk.seismicity.catalogue import Catalogue as OQCatalogue
except ImportError:
    _openquake_available = False
else:
    _openquake_available = True


=======
>>>>>>> 1e367eb1
from seismostats.analysis.estimate_beta import estimate_b
from seismostats.analysis.estimate_mc import mc_ks
from seismostats.io.parser import parse_quakeml, parse_quakeml_file
from seismostats.utils import (_check_required_cols, _render_template,
                               require_cols)
from seismostats.utils.binning import bin_to_precision
from shapely import Polygon

REQUIRED_COLS_CATALOG = ['longitude', 'latitude', 'depth',
                         'time', 'magnitude']

QML_TEMPLATE = os.path.join(os.path.dirname(os.path.abspath(__file__)),
                            'catalog_templates', 'quakeml.j2')


def _catalog_constructor_with_fallback(*args, **kwargs):
    df = Catalog(*args, **kwargs)
    if not _check_required_cols(df, REQUIRED_COLS_CATALOG):
        return pd.DataFrame(*args, **kwargs)
    if not _check_required_cols(df, required_cols=['catalog_id']):
        return df
    return ForecastCatalog(*args, **kwargs)


class Catalog(pd.DataFrame):
    """
    A subclass of pandas DataFrame that represents a catalog of earthquakes.

    To be a valid Catalog object, the DataFrame must have the following
    columns: longitude, latitude, depth, time, and magnitude.

    Args:
        data:       array-like, Iterable, dict, or DataFrame, optional
                    Data to initialize the catalog with.
        name:       Name of the catalog.
        args:       Additional arguments to pass to pandas
                    DataFrame constructor.
        starttime:  Start time of the catalog.
        endtime:    End time of the catalog.
        mc:         Completeness magnitude of the catalog.
        delta_m:    Magnitude binning of the catalog.
        kwargs:     Additional keyword arguments to pass to pandas
                    DataFrame constructor.

    Notes:
        The Catalog class is a subclass of pandas DataFrame, and inherits
        all of its methods and attributes.

    Examples:
        Create a Catalog from a dictionary.

        >>> import pandas as pd
        >>> from seismostats.seismicity import Catalog
        >>> data = {'longitude': [0, 1, 2],
        ...         'latitude': [0, 1, 2],
        ...         'depth': [0, 1, 2],
        ...         'time': pd.to_datetime(['2021-01-01 00:00:00',
        ...                                 '2021-01-01 00:00:00',
        ...                                 '2021-01-01 00:00:00']),
        ...         'magnitude': [1, 2, 3]}
        >>> catalog = Catalog(data)
        >>> catalog
           longitude  latitude  depth                time  magnitude
        0          0         0      0 2021-01-01 00:00:00          1
        1          1         1      1 2021-01-01 00:00:00          2
        2          2         2      2 2021-01-01 00:00:00          3
    """

    _metadata = ['name', '_required_cols', 'mc',
                 'delta_m', 'b_value', 'starttime', 'endtime',
                 'bounding_polygon', 'depth_min', 'depth_max']
    _required_cols = REQUIRED_COLS_CATALOG

    def __init__(
        self,
        data: Any | None = None,
        *args,
        name: str | None = None,
        starttime: pd.Timestamp | None = None,
        endtime: pd.Timestamp | None = None,
        mc: float | None = None,
        delta_m: float | None = None,
        b_value: float | None = None,
        bounding_polygon: Polygon | str | None = None,
        depth_min: float | None = None,
        depth_max: float | None = None,
        **kwargs
    ):
        if data is None and 'columns' not in kwargs:
            super().__init__(columns=REQUIRED_COLS_CATALOG, *args, **kwargs)
        else:
            super().__init__(data, *args, **kwargs)

        if self.columns.empty:
            self = self.reindex(self.columns.union(
                REQUIRED_COLS_CATALOG), axis=1)
        self.logger = logging.getLogger(__name__)
        self.name = name
        self.mc = mc
        self.b_value = b_value
        self.delta_m = delta_m

        self.starttime = starttime if isinstance(
            starttime, pd.Timestamp) else pd.to_datetime(starttime)

        self.endtime = endtime if isinstance(
            endtime, pd.Timestamp) else pd.to_datetime(endtime)

        self.bounding_polygon = bounding_polygon
        self.depth_min = depth_min
        self.depth_max = depth_max

    @classmethod
    def from_quakeml(cls, quakeml: str,
                     include_all_magnitudes: bool = True,
                     include_uncertainties: bool = False,
                     include_ids: bool = False,
                     include_quality: bool = False) -> Catalog:
        """
        Create a Catalog from a QuakeML file.

        Args:
            quakeml:                Path to a QuakeML file or QuakeML
                                    as a string.
            include_all_magnitudes: Whether all available magnitude types
                                    should be included.
            include_uncertainties:  Whether value columns with uncertainties
                                    should be included.
            include_ids:            Whether event, origin, and magnitude IDs
                                    should be included.
            include_quality:        Whether columns with quality information
                                    should be included.

        Returns:
            Catalog
        """
        if os.path.isfile(quakeml):
            catalog = parse_quakeml_file(
                quakeml, include_all_magnitudes, include_quality)
        else:
            catalog = parse_quakeml(
                quakeml, include_all_magnitudes, include_quality)

        df = cls.from_dict(catalog, include_uncertainties, include_ids)

        return df

    @classmethod
    def from_dict(cls,
                  data: list[dict],
                  include_uncertainties: bool = True,
                  include_ids: bool = True, *args, **kwargs) -> Catalog:
        """
        Create a Catalog from a list of dictionaries.

        Args:
            data:                   A list of earthquake event information
                                    dictionaries.
            include_uncertainties:  Whether value columns with uncertainties
                                    should be included.
            include_ids:            Whether event, origin, and magnitude IDs
                                    should be included.

        Returns:
            Catalog
        """

        df = super().from_dict(data, *args, **kwargs)
        df = cls(df)

        numeric_cols = ['magnitude', 'latitude', 'longitude', 'depth',
                        'associatedphasecount', 'usedphasecount',
                        'associatedstationcount', 'usedstationcount',
                        'standarderror', 'azimuthalgap',
                        'secondaryazimuthalgap', 'maximumdistance',
                        'minimumdistance', 'mediandistance']

        for num in numeric_cols:
            if num in df.columns:
                df[num] = pd.to_numeric(df[num], errors='coerce')

        if 'time' in df.columns:
            df['time'] = pd.to_datetime(df['time']).dt.tz_localize(None)

        if not include_uncertainties and isinstance(df, Catalog):
            df = df.drop_uncertainties()
        if not include_ids and isinstance(df, Catalog):
            df = df.drop_ids()

        if not isinstance(df, Catalog):
            df = Catalog(df)

        if df.empty:
            df = Catalog(columns=REQUIRED_COLS_CATALOG + ['magnitude_type'])

        full_len = len(df)

        df = df.dropna(subset=['latitude', 'longitude', 'time'])

        if len(df) < full_len:
            df.logger.info(
                f"Dropped {full_len - len(df)} rows with missing values")

        return df

    @classmethod
    def from_openquake(cls, oq_catalogue: OQCatalogue,
                       keep_time_cols=False) -> Catalog:
        """
        Create a (seismostats) Catalog from an openquake Catalogue.
        The optional dependency group openquake is required for this method.

        Args:
            oq_catalogue:       The openquake catalogue.
            keep_time_cols:     Whether the time columns: 'year', 'month',
                                'day', 'hour', 'minute', 'second'
                                should be kept (they are converted to 'time').
        Returns:
            Catalog

        Raises:
            ValueError:         If the Catalog is empty.
        """
        if not _openquake_available:
            raise ImportError("the optional openquake package is not available")
        pd_time_columns = ['year', 'month', 'day', 'hour',
                           'minute', 'second', 'microsecond']

        def _convert_to_datetime(row):
            return datetime(row.year,
                            row.month,
                            row.day,
                            row.hour,
                            row.minute,
                            row.second)
        data = oq_catalogue.data
        clone = copy.deepcopy(data)
        length = oq_catalogue.get_number_events()
        if length == 0:
            raise ValueError("Conversion for an empty Catalog is not supported")
        cat = cls(
            {k: v for k, v in clone.items() if len(v) > 0 or length == 0})
        # hmtk stores seconds as floats, but pandas requires them as integers
        us = ((cat["second"] % 1) * 1e6)
        cat["microsecond"] = us.round().astype(np.int32)
        cat["second"] = cat["second"].astype(np.int32)
        try:
            cat.loc[:, "time"] = pd.to_datetime(cat[pd_time_columns])
        except ValueError:
            # if the time is out of bounds, we have to store
            # datetime with a resolution of seconds.
            dt = cat.apply(_convert_to_datetime, axis=1)
            cat['time'] = dt.astype('datetime64[s]')
        if not keep_time_cols:
            cat.drop(columns=pd_time_columns, inplace=True)
        return cat

    @require_cols(require=REQUIRED_COLS_CATALOG)
    def to_openquake(self) -> OQCatalogue:
        """
        Converts the Catalog to an openquake Catalogue
        The optional dependency group openquake is required for this method.

        Returns:
            OQCatalogue:        the converted Catalogue

        Raises:
            ValueError:         If the Catalog is empty.
        """
        if not _openquake_available:
            raise ImportError("the optional openquake package is not available")
        if len(self) == 0:
            raise ValueError("Conversion for an empty Catalog is not supported")
        data = dict()
        for col, dtype in zip(self.columns, self.dtypes):
            if np.issubdtype(dtype, np.number):
                data[col] = self[col].to_numpy(dtype=dtype, copy=True)
            else:
                data[col] = self[col].to_list()
        # hmtk requires an "eventID" column, create it from the index if missing
        # in the test files, they are of the form "10000001","10000002"
        # dynamically start with a large enough number
        if "eventID" not in data:
            exp = max(int(log10(len(self))) + 1, 7)
            self.index.map(lambda i: f"1{i:0{exp}d}").to_list()
            data["eventID"] = self.index.astype(str).to_list()

        time = self['time']
        for time_unit in ['year', 'month', 'day', 'hour',
                          'minute', 'second', 'microsecond']:
            if len(time) == 0:
                data[time_unit] = np.array([], dtype=int)
            else:
                data[time_unit] = getattr(
                    time.dt, time_unit).to_numpy(copy=True)
        data["second"] = data["second"] + data["microsecond"] / 1e6
        return OQCatalogue.make_from_dict(data)

    def drop_uncertainties(self) -> Catalog:
        """
        Drop uncertainty columns from the catalog.

        Drops columns with names ending in '_uncertainty', '_lowerUncertainty',
        '_upperUncertainty', and '_confidenceLevel'.

        Returns:
            catalog: Catalog with uncertainty columns removed.
        """

        rgx = "(_uncertainty|_lowerUncertainty|" \
            "_upperUncertainty|_confidenceLevel)$"

        cols = self.filter(regex=rgx).columns
        df = self.drop(columns=cols)
        return df

    def drop_ids(self) -> Catalog:
        """
        Drop event, origin, and magnitude IDs from the catalog.

        Drops columns named 'eventid', 'originid', and 'magnitudeid'.

        Returns:
            catalog: Catalog with ID columns removed.
        """

        rgx = "(eventid|originid|magnitudeid)$"
        cols = self.filter(regex=rgx).columns
        df = self.drop(columns=cols)
        return df

    @property
    def _constructor(self):
        return _catalog_constructor_with_fallback

    @require_cols(require=_required_cols)
    def strip(self, inplace: bool = False) -> Catalog | None:
        """
        Remove all columns except the required ones
        defined in ``_required_cols``.

        Args:
            inplace:    Whether to perform the operation in place on the data.

        Returns:
            catalog:    Catalog with the stripped columns.
        """
        df = self.drop(columns=set(self.columns).difference(
            set(self._required_cols)), inplace=inplace)
        if not inplace:
            return df

    @require_cols(require=['magnitude'])
    def bin_magnitudes(self, delta_m: float = 0.1, inplace: bool = False) \
            -> Catalog | None:
        """
        Rounds values in the ``magnitude`` column of the catalog to a given
        precision ``delta_m``.

        Args:
            delta_m:    size of the bin, optional
            inplace:    Whether to perform the operation in place on the data.

        Returns:
            catalog:    Catalog with rounded magnitudes.
        """
        if inplace:
            df = self
        else:
            df = self.copy()

        df['magnitude'] = bin_to_precision(df["magnitude"], delta_m)
        df.delta_m = delta_m

        if not inplace:
            return df

    @require_cols(require=['magnitude'])
    def estimate_mc(
        self,
        mcs_test: list | None = None,
        delta_m: float | None = None,
        p_pass: float = 0.05,
        stop_when_passed: bool = True,
        verbose: bool = False,
        beta: float | None = None,
        n_samples: int = 10000
    ) -> tuple[np.ndarray, list[float], np.ndarray, float | None, float | None]:
        """
        Estimate the completeness magnitude (mc), possible mc values given as
        an argument, or set to a range of values between min and max magnitude
        in the catalog.

        Args:
            mcs_test:           Completeness magnitudes to test.
            delta_m:            Magnitude bins (sample has to be rounded to bins
                                beforehand).
            p_pass:             P-value with which the test is passed.
            stop_when_passed:   Stop calculations when first mc passes the test.
            verbose:            Verbose output.
            beta:               If beta is 'known', only estimate mc.
            n_samples:          Number of magnitude samples to be generated in
                                p-value calculation of KS distance.

        Returns:
            mcs_test:   Tested completeness magnitudes.
            ks_ds:      KS distances.
            ps:         p-values.
            best_mc:    Best mc.
            beta:       Corresponding best beta.
        """
        if delta_m is None and self.delta_m is None:
            raise ValueError("binning (delta_m) needs to be set")
        if delta_m is None:
            delta_m = self.delta_m

        if mcs_test is None:
            mcs_test = np.arange(self.magnitude.min(),
                                 self.magnitude.max(),
                                 delta_m)

        mc_est = mc_ks(self.magnitude,
                       mcs_test,
                       delta_m,
                       p_pass,
                       stop_when_passed,
                       verbose,
                       beta,
                       n_samples)

        self.mc = mc_est[3]
        return mc_est

    @require_cols(require=['magnitude'])
    def estimate_b(
        self,
        mc: float | None = None,
        delta_m: float | None = None,
        weights: list | None = None,
        b_parameter: str = "b_value",
        return_std: bool = False,
        method: str = "tinti",
        return_n: bool = False,
    ) -> float | tuple[float, float] | tuple[float, float, float]:
        """
        Estimates b-value of magnitudes in the Catalog based on settings given
        by the input parameters. Sets attribute b-value to the computed value,
        but also returns the computed b-value. If return_std or return_n set
        to True, also returns the uncertainty and/or number of magnitudes used
        to estimate the b-value.

        Args:
            mc:         Completeness magnitude, etiher given as parameter or
                        taken from the object attribute.
            delta_m:    Discretization of magnitudes, etiher given as parameter
                        or taken from the object attribute.
            weights:    Weights of each magnitude can be specified here.
            b_parameter:Either 'b-value', then the corresponding value  of the
                        Gutenberg-Richter law is returned, otherwise 'beta'
                        from the exponential distribution
                        :math:`p(M) = exp(-beta*(M-mc))`
            return_std: If True the standard deviation of beta/b-value (see
                        above) is returned.
            method:     Method to use for estimation of beta/b-value. Options
                        are: 'tinti', 'utsu', 'positive', 'laplace'.
            return_n:   If True, the number of events used for the estimation is
                        returned. This is only relevant for the 'positive'
                        method.

        Returns:
            b:      Maximum likelihood beta or b-value, depending on value of
                    input variable 'b_parameter'. Note that the difference
                    is just a factor :math:`b = beta * log10(e)`.
            std:    Shi and Bolt estimate of the beta/b-value error estimate
            n:      number of events used for the estimation.
        """

        if mc is None and self.mc is None:
            raise ValueError("completeness magnitude (mc) needs to be set")
        if mc is None:
            mc = self.mc

        if delta_m is None and self.delta_m is None:
            raise ValueError("binning (delta_m) needs to be set")
        if delta_m is None:
            delta_m = self.delta_m

        if method == "positive":
            # dataframe needs 'time' column to be sorted
            if 'time' not in self.columns:
                raise ValueError('"time" column needs to be set in order to \
                                 use the b-positive method')
            mags = self.sort_values("time").magnitude
        else:
            mags = self.magnitude

        b_estimate = estimate_b(mags,
                                mc,
                                delta_m,
                                weights,
                                b_parameter,
                                return_std,
                                method,
                                return_n)

        if return_std or return_n:
            self.b_value = b_estimate[0]
        else:
            self.b_value = b_estimate

        return b_estimate

    def _secondary_magnitudekeys(self) -> list[str]:
        """
        Get a list of secondary magnitude keys in the catalog.

        This will always include also the preferred magnitude type.

        Returns:
            keys: List of secondary magnitude keys in the catalog.
        """

        vals = ['_uncertainty',
                '_lowerUncertainty',
                '_upperUncertainty',
                '_confidenceLevel',
                '_type']

        secondary_mags = [mag for mag in self.columns if
                          'magnitude_' in mag
                          and not any(['magnitude' + val
                                       in mag for val in vals])]
        return secondary_mags

    def _create_ids(self) -> Catalog:
        """
        Create missing event, origin, and magnitude IDs for the catalog.

        Will fill in missing IDs with UUIDs.
        """
        df = self.copy()

        if 'eventid' not in df.columns:
            df['eventid'] = uuid.uuid4()
        if 'originid' not in df.columns:
            df['originid'] = uuid.uuid4()
        if 'magnitudeid' not in df.columns:
            df['magnitudeid'] = uuid.uuid4()

        mag_types = set([mag.split('_')[1]
                        for mag in df._secondary_magnitudekeys()])

        for mag_type in mag_types:
            if f'magnitude_{mag_type}_magnitudeid' not in df.columns:
                df[f'magnitude_{mag_type}_magnitudeid'] = \
                    df.apply(
                        lambda x: uuid.uuid4()
                        if not mag_type == x['magnitude_type']
                        else x['magnitudeid'], axis=1)

        return df

    @require_cols(require=_required_cols + ['magnitude_type'])
    def to_quakeml(self, agencyID=' ', author=' ') -> str:
        """
        Convert the catalog to QuakeML format.

        Args:
            agencyID:   Agency ID with which to store the catalog.
            author:     Author of the catalog.

        Returns:
            catalog:    The catalog in QuakeML format.
        """

        df = self.copy()
        df = df._create_ids()
        df = df.dropna(subset=['latitude', 'longitude', 'time'])
        if len(df) != len(self):
            self.logger.info(
                f"Dropped {len(self) - len(df)} rows with missing values")

        secondary_mags = self._secondary_magnitudekeys()

        data = dict(events=df.to_dict(orient='records'),
                    agencyID=agencyID, author=author)

        for event in data['events']:
            event['sec_mags'] = defaultdict(dict)
            for mag in secondary_mags:
                if pd.notna(event[mag]) and pd.notna(event['magnitude_type']) \
                        and event['magnitude_type'] not in mag:

                    mag_type = mag.split('_')[1]
                    mag_key = mag.replace('_' + mag_type, '')

                    event['sec_mags'][mag_type][mag_key] = \
                        event[mag]
                del event[mag]

        return _render_template(data, QML_TEMPLATE)

    def __finalize__(self, other, method=None, **kwargs) -> Catalog:
        """ Propagate metadata from other to self.
            Source: https://github.com/geopandas/geopandas

        Args:
            other:  The other object to finalize with.
            method: The method used to finalize the objects.
            kwargs: Additional keyword arguments.

        Returns:
            self:   The finalized object.
        """
        self = super().__finalize__(other, method=method, **kwargs)

        # merge operation: using metadata of the left object
        if method == "merge":
            for name in self._metadata:
                object.__setattr__(self, name, getattr(other.left, name, None))
        # concat operation: using metadata of the first object
        elif method == "concat":
            for name in self._metadata:
                object.__setattr__(self, name, getattr(
                    other.objs[0], name, None))
        return self


class ForecastCatalog(Catalog):
    """
    A subclass of pandas DataFrame that represents catalogs of earthquake
    forecasts.

    To be a valid ForecastCatalog object, the DataFrame must have the
    following columns: longitude, latitude, depth, time, magnitude,
    catalog_id.

    Args:
        data: array-like, Iterable, dict, or DataFrame, optional.
                    Data to initialize the catalog with.
        name:       Name of the catalog.
        n_catalogs: Total number of catalogs represented,
                    including empty catalogs.
        args:       Additional arguments to pass to pandas
                    DataFrame constructor.
        starttime:  Start time of the catalog.
        endtime:    End time of the catalog.
        mc:         Completeness magnitude of the catalog.
        delta_m:    Magnitude binning of the catalog.
        kwargs:     Additional keyword arguments to pass to pandas
                    DataFrame constructor.

    Notes:
        The Catalog class is a subclass of pandas DataFrame, and inherits
        all of its methods and attributes.
    """

    _required_cols = REQUIRED_COLS_CATALOG + ['catalog_id']
    _metadata = Catalog._metadata + ['n_catalogs']

    def __init__(self, data=None, *args, n_catalogs=None, **kwargs):
        super().__init__(data, *args, **kwargs)
        # Total number of catalogs represented, inculding empty catalogs
        self.n_catalogs = n_catalogs

    @require_cols(require=_required_cols)
    def to_quakeml(self, agencyID: str = ' ', author: str = ' ') -> list[str]:
        """
        Convert the catalogs to QuakeML format.

        Args:
            agencyID:   Agency ID.
            author:     Author of the catalog.

        Returns:
            catalogs:   List of catalogs in QuakeML format.
        """
        catalogs = []
        for _, group in self.groupby('catalog_id'):
            catalogs.append(Catalog(group).to_quakeml(agencyID, author))
        return catalogs<|MERGE_RESOLUTION|>--- conflicted
+++ resolved
@@ -11,8 +11,6 @@
 
 import numpy as np
 import pandas as pd
-<<<<<<< HEAD
-from shapely import Polygon
 try:
     from openquake.hmtk.seismicity.catalogue import Catalogue as OQCatalogue
 except ImportError:
@@ -21,8 +19,6 @@
     _openquake_available = True
 
 
-=======
->>>>>>> 1e367eb1
 from seismostats.analysis.estimate_beta import estimate_b
 from seismostats.analysis.estimate_mc import mc_ks
 from seismostats.io.parser import parse_quakeml, parse_quakeml_file
