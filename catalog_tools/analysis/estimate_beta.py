"""This module contains functions for the estimation of beta and the b-value.
"""
<<<<<<< HEAD
from typing import Optional, Tuple, Union, List
=======
from typing import Optional, Tuple, Union

>>>>>>> 499636fc
import numpy as np
import pandas as pd
from scipy.optimize import minimize
import warnings


def estimate_b_tinti(magnitudes: np.ndarray,
                     mc: float,
                     delta_m: float = 0,
                     weights: Optional[list] = None,
                     b_parameter: str = 'b_value',
                     error: bool = False
                     ) -> Union[float, Tuple[float, float]]:
    """ returns the maximum likelihood beta
    Source:
        Aki 1965 (Bull. Earthquake research institute, vol 43, pp 237-239)
        Tinti and Mulargia 1987 (Bulletin of the Seismological Society of
            America, 77(6), 2125-2134.)

    Args:
        magnitudes: vector of magnitudes, unsorted, already cutoff (no
                    magnitudes below mc present)
        mc:         completeness magnitude
        delta_m:    discretization of magnitudes. default is no discretization
        weights:    weights of each magnitude can be specified here
        b_parameter:either 'b-value', then the corresponding value  of the
                    Gutenberg-Richter law is returned, otherwise 'beta'
                    from the exponential distribution [p(M) = exp(-beta*(M-mc))]
        error:      if True the error of beta/b-value (see above) is returned

    Returns:
        b:          maximum likelihood beta or b-value, depending on value of
                    input variable 'gutenberg'. Note that the difference
                    is just a factor [b_value = beta * log10(e)]
        std_b:      Shi and Bolt estimate of the beta/b-value estimate
    """

    if delta_m > 0:
        p = 1 + delta_m / np.average(magnitudes - mc, weights=weights)
        beta = 1 / delta_m * np.log(p)
    else:
        beta = 1 / np.average(magnitudes - mc, weights=weights)

    assert b_parameter == 'b_value' or b_parameter == 'beta', \
        "please choose either 'b_value' or 'beta' as b_parameter"
    if b_parameter == 'b_value':
        factor = 1 / np.log(10)
    else:
        factor = 1

    if error is True:
        std_b = shi_bolt_confidence(magnitudes, beta=beta) * factor
        b = beta * factor
        return b, std_b
    else:
        b = beta * factor
        return b


def estimate_beta_tinti(magnitudes: np.ndarray,
                        mc: float,
                        delta_m: float = 0,
                        weights: Optional[list] = None,
                        error: bool = False
                        ) -> Union[float, Tuple[float, float]]:
    """ returns the maximum likelihood beta
    Source:
        Aki 1965 (Bull. Earthquake research institute, vol 43, pp 237-239)
        Tinti and Mulargia 1987 (Bulletin of the Seismological Society of
            America, 77(6), 2125-2134.)

    Args:
        magnitudes: vector of magnitudes, unsorted, already cutoff (no
                    magnitudes below mc present)
        mc:         completeness magnitude
        delta_m:    discretization of magnitudes. default is no discretization
        weights:    weights of each magnitude can be specified here
        error:      if True the error of beta/b-value (see above) is returned

    Returns:
        beta:       maximum likelihood beta
        std_beta:   Shi and Bolt estimate of the beta estimate
    """

    if delta_m > 0:
        p = 1 + delta_m / np.average(magnitudes - mc, weights=weights)
        beta = 1 / delta_m * np.log(p)
    else:
        beta = 1 / np.average(magnitudes - mc, weights=weights)

    if error is True:
        std_beta = shi_bolt_confidence(magnitudes, beta=beta)
        return beta, std_beta
    else:
        return beta


def estimate_b_utsu(magnitudes: np.ndarray,
                    mc: float,
                    delta_m: float = 0,
                    b_parameter: str = 'b_value',
                    error: bool = False
                    ) -> Union[float, Tuple[float, float]]:
    """ returns the maximum likelihood beta
    Source:
        Utsu 1965 (Geophysical bulletin of the Hokkaido University, vol 13, pp
        99-103)

    Args:
        magnitudes: vector of magnitudes, unsorted, already cutoff (no
                    magnitudes below mc present)
        mc:         completeness magnitude
        delta_m:    discretization of magnitudes. default is no discretization
        b_parameter:either 'b-value', then the corresponding value  of the
                    Gutenberg-Richter law is returned, otherwise 'beta'
                    from the exponential distribution [p(M) = exp(-beta*(M-mc))]
        error:      if True the error of beta/b-value (see above) is returned

    Returns:
        b:          maximum likelihood beta or b-value, depending on value of
                    input variable 'gutenberg'. Note that the difference
                    is just a factor [b_value = beta * log10(e)]
        std_b:      Shi and Bolt estimate of the beta/b-value estimate
    """
    beta = 1 / np.mean(magnitudes - mc + delta_m / 2)

    assert b_parameter == 'b_value' or b_parameter == 'beta', \
        "please choose either 'b_value' or 'beta' as b_parameter"
    if b_parameter == 'b_value':
        factor = 1 / np.log(10)
    else:
        factor = 1

    if error is True:
        std_b = shi_bolt_confidence(magnitudes, beta=beta) * factor
        b = beta * factor
        return b, std_b
    else:
        b = beta * factor
        return b


def differences(magnitudes: np.ndarray) -> np.ndarray:
    """returns all the differences between the magnitudes.

    Args:
        magnitudes: vector of magnitudes differences, sorted in time (first
                    entry is the earliest earthquake)

    Returns: array of all differences of the elements of the input
    """
    mag_diffs = np.array([])
    for ii, mag in enumerate(magnitudes):
        loop_mag = np.delete(magnitudes, [ii], axis=0)
        mag_diffs = np.append(mag_diffs, loop_mag - mag)
    return mag_diffs


def estimate_b_elst(magnitudes: np.ndarray,
                    delta_m: float = 0,
                    b_parameter: str = 'b_value',
                    error: bool = False
                    ) -> Union[float, Tuple[float, float]]:
    """ returns the b-value estimation using the positive differences of the
    Magnitudes

    Source:
        Van der Elst 2021 (J Geophysical Research: Solid Earth, Vol 126, Issue
        2)

    Args:
        magnitudes: vector of magnitudes differences, sorted in time (first
                    entry is the earliest earthquake)
        delta_m:    discretization of magnitudes. default is no discretization
        b_parameter:either 'b-value', then the corresponding value  of the
                    Gutenberg-Richter law is returned, otherwise 'beta'
                    from the exponential distribution [p(M) = exp(-beta*(M-mc))]
        error:      if True the error of beta/b-value (see above) is returned

    Returns:
        b:          maximum likelihood beta or b-value, depending on value of
                    input variable 'gutenberg'. Note that the difference
                    is just a factor [b_value = beta * log10(e)]
        std_b:      Shi and Bolt estimate of the beta/b-value estimate
    """

    mag_diffs = np.diff(magnitudes)
    # only take the values where the next earthquake is larger
    mag_diffs = abs(mag_diffs[mag_diffs > 0])

    return estimate_b_tinti(
        mag_diffs, mc=delta_m, delta_m=delta_m, b_parameter=b_parameter,
        error=error)


def estimate_b_laplace(
        magnitudes: np.ndarray,
        delta_m: float = 0,
        b_parameter: str = 'b_value',
        error: bool = False
) -> Union[float, Tuple[float, float]]:
    """ returns the b-value estimation using the all the  differences of the
    Magnitudes (this has a little less variance than the estimate_beta_elst
    method)

    Source:
        Van der Elst 2021 (J Geophysical Research: Solid Earth, Vol 126, Issue
        2)

    Args:
        magnitudes: vector of magnitudes differences, sorted in time (first
                    entry is the earliest earthquake)
        delta_m:    discretization of magnitudes. default is no discretization
        b_parameter:either 'b-value', then the corresponding value  of the
                    Gutenberg-Richter law is returned, otherwise 'beta'
                    from the exponential distribution [p(M) = exp(-beta*(M-mc))]
        error:      if True the error of beta/b-value (see above) is returned

    Returns:
        b:          maximum likelihood beta or b-value, depending on value of
                    input variable 'gutenberg'. Note that the difference
                    is just a factor [b_value = beta * log10(e)]
        std_b:      Shi and Bolt estimate of the beta/b-value estimate
    """
    mag_diffs = differences(magnitudes)
    mag_diffs = abs(mag_diffs)
    mag_diffs = mag_diffs[mag_diffs > 0]
    return estimate_b_tinti(
        mag_diffs, mc=delta_m, delta_m=delta_m, b_parameter=b_parameter,
        error=error)


def estimate_b_weichert(
        magnitudes: np.ndarray,
        dates: List[np.datetime64],
        completeness_table: np.ndarray,
        mag_max: Union[int, float],
        last_year: Optional[Union[int, float]] = None,
        delta_m: float = 0.1,
        b_parameter: str = 'b_value'
) -> Tuple[float, float, float, float, float]:
    """ applies the Weichert (1980) algorithm for estimation of the
    Gutenberg-Richter magnitude-frequency distribution parameters in
    the case of unequal completeness periods for different magnitude
    values.

    Source:
        Weichert (1980), Estimation of the earthquake recurrence parameters
        for unequal observation periods for different magnitudes,
        Bulletin of the Seismological Society of America,
        Vol 70, No. 4, pp. 1337-1346

    Args:
        magnitudes: vector of earthquake magnitudes
        dates: list of datetime objects of occurrence of each earthquake
        completeness_table: Nx2 array, where the first column
            contains the leftmost edge of magnitude bins and
            the second column the associated year of completeness, i.e.
            the year after which all earthquakes larger than the value in
            the first column are considered detected. An example is given
            below:

            np.array([[ 3.95, 1980],
                      [ 4.95, 1920],
                      [ 5.95, 1810],
                      [ 6.95, 1520]])

        mag_max: maximum possible magnitude
        last_year: last year of observation (the default is None, in which case
              it is set to the latest year in years).
        delta_m: magnitude resolution, the default is 0.1.
        b_parameter:either 'b-value', then the corresponding value of the
                    Gutenberg-Richter law is returned, otherwise 'beta'
                    from the exponential distribution [p(M) = exp(-beta*(M-mc))]

    Returns:(
        b_parameter: maximum likelihood point estimate of 'b-value' or 'beta'
        std_b_parameter: standard error of b_parameter
        rate_at_lmc: maximum likelihood point estimate of earthquake rate
                     at the lower magnitude of completeness
        std_rate_at_lmc: standard error of rate_at_lmc
        a_val: maximum likelihood point estimate of a-value
               ( =log10(rate at mag=0) ) of Gutenberg-Richter
               magnitude frequency distribution
    """
    assert len(magnitudes) == len(dates), \
        "the magnitudes and years arrays have different lengths"
    assert completeness_table.shape[1] == 2
    assert np.all(np.ediff1d(completeness_table[:, 0]) >= 0),\
        "magnitudes in completeness table not in ascending order"
    assert [i - delta_m in np.arange(completeness_table[0, 0],
                                     mag_max + 0.001, delta_m)
            for i in np.unique(magnitudes)],\
        "magnitude bins not aligned with completeness edges"
    if not np.all(magnitudes >= completeness_table[:, 0].min()):
        warnings.warn(
            "magnitudes below %.2f are not covered by the "
            "completeness table and are discarded" %
            completeness_table[0, 0])
    assert delta_m > 0, "delta_m cannot be zero"
    assert b_parameter == 'b_value' or b_parameter == 'beta', \
        "please choose either 'b_value' or 'beta' as b_parameter"
    factor = 1 / np.log(10) if b_parameter == 'b_value' else 1

    # convert datetime to integer calendar year
    years = np.array(dates).astype('datetime64[Y]').astype(int) + 1970

    # get last year of catalogue if last_year not defined
    last_year = last_year if last_year else np.max(years)

    # Get the magnitudes and completeness years as separate arrays
    completeness_table_magnitudes = completeness_table[:, 0]
    completeness_table_years = completeness_table[:, 1]

    # Obtain the completeness start year for each value in magnitudes
    insertion_indices = np.searchsorted(
        completeness_table_magnitudes, magnitudes)
    completeness_starts = np.array(
        [completeness_table_years[idx - 1] if
         idx not in [0, len(completeness_table_years)]
         else {0: -1,
               len(completeness_table_years): completeness_table_years[-1]}[idx]
         for i, idx in enumerate(insertion_indices)]
    )

    # filter out events outside completeness window and
    # get number of "complete" events in each magnitude bin
    # and associated year of completeness
    idxcomp = ((completeness_starts > 0) & (years - completeness_starts >= 0))
    complete_events = pd.DataFrame.groupby(
        pd.DataFrame(data={
            'mag_left_edge': np.array(
                [i.left for i in pd.cut(magnitudes[idxcomp],
                 bins=np.arange(completeness_table_magnitudes[0],
                                mag_max + 0.01, delta_m), right=False)]),
            'completeness_start': completeness_starts[idxcomp]
        }), by=['mag_left_edge', 'completeness_start'])\
        .size()\
        .to_frame('num')\
        .reset_index()
    assert np.all(
        complete_events.completeness_start > 0)  # should be the case by design

    # minimization
    beta = np.log(10)  # initialization of beta
    solution = minimize(_weichert_objective_function,
                        beta,
                        args=(last_year, complete_events, delta_m),
                        method='Nelder-Mead',
                        options={'maxiter': 5000, 'disp': True},
                        tol=1e5 * np.finfo(float).eps)
    beta = solution.x[0]
    b_parameter = beta * factor

    # compute rate at lower magnitude of completeness bin
    weichert_multiplier = np.sum(
        np.exp(-beta * (complete_events.mag_left_edge + delta_m * 0.5)))\
        / np.sum(
        (last_year - complete_events.completeness_start.values)
            * np.exp(-beta * (complete_events.mag_left_edge + delta_m * 0.5)))
    rate_at_lmc = complete_events.num.sum() * weichert_multiplier

    # compute a-value ( a_val = log10(rate at M=0) )
    a_val = np.log10(rate_at_lmc)\
        + (beta / np.log(10)) * complete_events.mag_left_edge.values[0]

    # compute uncertainty in b-parameter according to Weichert (1980)
    nominator = np.sum((last_year - complete_events.completeness_start.values)
                       * np.exp(-beta * (complete_events.mag_left_edge
                                         + delta_m * 0.5)))**2
    denominator_term1 = np.sum(
        (last_year - complete_events.completeness_start.values)
        * (complete_events.mag_left_edge + delta_m * 0.5)
        * np.exp(- beta * (complete_events.mag_left_edge
                 + delta_m * 0.5)))**2
    denominator_term2 = np.sqrt(nominator) * \
        np.sum((last_year - complete_events.completeness_start.values)
               * ((complete_events.mag_left_edge + delta_m * 0.5)**2)
               * np.exp(-beta * (complete_events.mag_left_edge
                        + delta_m * 0.5))
               )
    var_beta = -(1 / complete_events.num.sum()) * nominator\
        / (denominator_term1 - denominator_term2)
    std_b_parameter = np.sqrt(var_beta) * factor

    # compute uncertainty in rate at lower magnitude of completeness
    std_rate_at_lmc = rate_at_lmc / np.sqrt(complete_events.num.sum())

    return b_parameter, std_b_parameter, rate_at_lmc, std_rate_at_lmc, a_val


def _weichert_objective_function(beta: float,
                                 last_year: Union[float, int],
                                 complete_events: pd.DataFrame,
                                 delta_m: float) -> float:
    """
    function to be minimized for estimation of GR parameters as per
    Weichert (1980). Used internally within estimate_b_weichert function.
    """
    magbins = complete_events.mag_left_edge + delta_m * 0.5
    nom = np.sum((last_year - complete_events.completeness_start.values
                  ) * magbins * np.exp(-beta * magbins))
    denom = np.sum((last_year - complete_events.completeness_start.values
                    ) * np.exp(-beta * magbins))
    left = nom / denom
    right = np.sum(complete_events.num.values * magbins)\
        / complete_events.num.sum()
    return np.abs(left - right)


def shi_bolt_confidence(
        magnitudes: np.ndarray,
        b_value: Optional[float] = None,
        beta: Optional[float] = None
) -> float:
    """ calculates the confidence limit of the b_value or beta (depending on
        which parameter is given) according to shi and bolt 1982

    Source:
        Shi and Bolt, BSSA, Vol. 72, No. 5, pp. 1677-1687, October 1982

    Args:
        magnitudes: numpy array of magnitudes
        b_value:    b-value of the magnitudes
        beta:       beta value (difference to b-value is factor of np.log(10)).
                    -> provide either b_value or beta, not both

    Returns:
        sig_b:  confidence limit of the b-value/beta value (depending on input)
    """
    # standard deviation in Shi and Bolt is calculated with 1/(N*(N-1)), which
    # is by a factor of sqrt(N) different to the std(x, ddof=1) estimator
    assert b_value is not None or beta is not None, \
        'please specify b-value or beta'
    assert b_value is None or beta is None, \
        'please only specify either b-value or beta'

    if b_value is not None:
        std_m = np.std(magnitudes, ddof=1) / np.sqrt(len(magnitudes))
        std_b = np.log(10) * b_value ** 2 * std_m
    else:
        std_m = np.std(magnitudes, ddof=1) / np.sqrt(len(magnitudes))
        std_b = beta ** 2 * std_m

    return std_b<|MERGE_RESOLUTION|>--- conflicted
+++ resolved
@@ -1,11 +1,7 @@
 """This module contains functions for the estimation of beta and the b-value.
 """
-<<<<<<< HEAD
 from typing import Optional, Tuple, Union, List
-=======
-from typing import Optional, Tuple, Union
-
->>>>>>> 499636fc
+
 import numpy as np
 import pandas as pd
 from scipy.optimize import minimize
